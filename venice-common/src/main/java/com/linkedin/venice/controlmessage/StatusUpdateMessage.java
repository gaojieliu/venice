--- conflicted
+++ resolved
@@ -26,21 +26,15 @@
   private final String kafkaTopic;
   private final String instanceId;
 
-<<<<<<< HEAD
   private final JobAndTaskStatus status;
 
-  public StatusUpdateMessage(long jobId, String kafkaTopic, int partitionId, String instanceId, JobAndTaskStatus status) {
-    this.jobId = jobId;
-    this.messageId = UUID.randomUUID().toString();
-=======
   private long offset;
   private String description;
 
-  private final Status status;
+  public StatusUpdateMessage(long jobId, String kafkaTopic, int partitionId, String instanceId, JobAndTaskStatus status) {
 
-  public StatusUpdateMessage(String kafkaTopic, int partitionId, String instanceId, Status status) {
+    this.jobId = jobId;
     this.messageId = instanceId + "_" + Integer.toString(counter.getAndIncrement());
->>>>>>> 12e4def8
     this.partitionId = partitionId;
     this.kafkaTopic = kafkaTopic;
     this.instanceId = instanceId;
@@ -56,17 +50,13 @@
     this.partitionId = Integer.valueOf(getRequiredField(fields, PARTITION_ID));
     this.instanceId = getRequiredField(fields, INSTANCE_ID);
     this.kafkaTopic = getRequiredField(fields, KAFKA_TOPIC);
-<<<<<<< HEAD
     this.status = JobAndTaskStatus.valueOf(getRequiredField(fields, STATUS));
+    this.description = getOptionalField(fields, DESCRIPTION);
+    this.offset = Integer.valueOf(getRequiredField(fields, OFFSET));
   }
 
   public long getJobId() {
     return jobId;
-=======
-    this.status = Status.valueOf(getRequiredField(fields, STATUS));
-    this.description = getOptionalField(fields, DESCRIPTION);
-    this.offset = Integer.valueOf(getRequiredField(fields, OFFSET));
->>>>>>> 12e4def8
   }
 
   public String getMessageId() {
@@ -122,8 +112,6 @@
 
     return map;
   }
-<<<<<<< HEAD
-=======
 
   @Override
   public boolean equals(Object o) {
@@ -165,7 +153,8 @@
   @Override
   public String toString() {
     return "StatusUpdateMessage{" +
-            "messageId='" + messageId + '\'' +
+            "jobId='" + jobId + '\'' +
+            ", messageId='" + messageId + '\'' +
             ", partitionId=" + partitionId +
             ", kafkaTopic='" + kafkaTopic + '\'' +
             ", instanceId='" + instanceId + '\'' +
@@ -174,21 +163,4 @@
             ", status=" + status +
             '}';
   }
-
-  /**
-   * Status of off-line push in storage node.
-   */
-  //TODO will add more status or refine the definition here in the further.
-  public enum Status {
-    //Start consuming data from Kafka
-    STARTED,
-    //The progress of processing the data.
-    PROGRESS,
-    //Data is read and put into storage engine.
-    COMPLETED,
-    //Met error when processing the data.
-    //TODO will separate it to different types of error later.
-    ERROR
-  }
->>>>>>> 12e4def8
 }